from __future__ import division, print_function

import os, sys
import pandas as pd
import Tkinter as tk
import tkMessageBox
from functools import partial

import matplotlib 
matplotlib.use("TkAgg")
from matplotlib.backends.backend_tkagg import FigureCanvasTkAgg
from matplotlib.figure import Figure

import hugs_pipe as hp
import lsst.daf.persistence

viz_dir = os.path.join(hp.io, 'viz-inspect-results')

class GUI(object):

    def __init__(self, root, master, cat_fn, out_fn, group_id, apply_cuts):

        # initialize attributes
        self.root = root
        self.master = master
        self.save_delta_t = 5 # minutes
        self.current_idx = 0
        self.group_id = group_id
        self.rgb_kw = dict(Q=8, dataRange=0.25)
        self.tract = None
        self.patch = None
        self.tract_prev = None
        self.patch_prev = None
        self.patch_cat = None
        self.is_new_idx = True
        self.is_new_patch = True
        self.ell_visible = False
        self.out_fn = out_fn
        self._coord = None
        self._viewer = hp.Viewer()
        self.master.withdraw()

        # if output catalog exists, check if we want to reload progress
        if os.path.isfile(out_fn):
            msg = 'Output catalog exists. Want to start where you left off?'
            answer = tkMessageBox.askyesno('HSC-HUGs Message', msg)
            if answer:
                self.cat = pd.read_csv(out_fn)
                flagged = self.cat['candy']==-1
                if flagged.sum()==0:
                    msg = 'All sources have been classified.'
                    tkMessageBox.showinfo('HSC-HUGs Message', msg)
                    sys.exit('Exiting without changing anything...')
                self.current_idx = self.cat[self.cat['candy']==-1].index[0]
            else:
                verify = tkMessageBox.askyesno(
                    'Verify', 'Progress will be lost, okay?', default='no')
                if verify:
                    self._load_cat(cat_fn, apply_cuts)
                else:
                    self.root.destroy()
                    sys.exit('Exiting without changing anything...')
        else:
            self._load_cat(cat_fn, apply_cuts)

        top_fr = tk.Frame(self.master)
        mid_fr = tk.Frame(self.master)
        bot_fr = tk.Frame(self.master)
        
        # status info
        self.status = tk.Text(
            self.master, height=1, relief='sunken', bg=self.master.cget('bg'))
        self.status.pack(side='bottom', fill='x', anchor='w')

        top_fr.pack(side='top', expand=0)
        bot_fr.pack(side='bottom', expand=0, pady=10)
        mid_fr.pack(side='bottom', expand=0)

        self.fig = Figure(figsize=(9, 7))
        self.ax = self.fig.add_subplot(111)

        # create bottom buttons
        tk.Label(bot_fr, text='Source Index').grid(
            row=0, column=0, sticky='w')
        self.idx_evar= tk.IntVar()
        self.idx_evar.set(self.current_idx)
        idx_entry = tk.Entry(bot_fr, textvariable=self.idx_evar, takefocus=0)
        idx_entry.grid(row=0, column=1, sticky='w', padx=8)
        idx_entry.bind('<Return>', self.set_idx)

        prev_button = tk.Button(
            bot_fr, text='Previous', command=self.prev_idx)
        prev_button.grid(row=0, column=4, padx=12, sticky='w', columnspan=5)

        next_button = tk.Button(
            bot_fr, text='Next', command=self.next_idx)
        next_button.grid(row=0, column=9, sticky='w', columnspan=5)

        # create middle buttons
        padx = 15
        up_flag = partial(self.set_flag, 'candy')
        fn = os.path.join(viz_dir, 'buttons/up.gif')
        sig_img = tk.PhotoImage(file=fn)
        signal_button = tk.Button(
            mid_fr, image=sig_img, width='100', 
            height='100', command=up_flag) 
        signal_button.image = sig_img
        signal_button.grid(row=0, column=0, sticky='w', padx=padx)

        down_flag = partial(self.set_flag, 'junk')
        fn = os.path.join(viz_dir, 'buttons/down.gif')
        noise_img = tk.PhotoImage(file=fn)
        noise_button = tk.Button(
            mid_fr, image=noise_img, width='100', 
            height='100', command=down_flag)
        noise_button.image = noise_img
        noise_button.grid(row=0, column=1, sticky='w', padx=padx)

        question_flag = partial(self.set_flag, 'ambiguous')
        fn = os.path.join(viz_dir, 'buttons/question-mark.gif')
        question_img = tk.PhotoImage(file=fn)
        question_button = tk.Button(
            mid_fr, image=question_img, width='100', 
            height='100', command=question_flag)
        question_button.image = question_img 
        question_button.grid(row=0, column=2, sticky='w', padx=padx)

        # create top buttons
        ds9_button = tk.Button(
            top_fr, text='Display with ds9', command=self.show_ds9)
        ds9_button.pack(side='left', padx=padx)

        save_button = tk.Button(
            top_fr, text='Save Progess', command=self.save_progress)
        save_button.pack(side='left', padx=padx)

        source_button = tk.Button(
            top_fr, text='Toggle Sources', command=self.toggle_source)
        source_button.pack(side='left', padx=padx)

        quit_button = tk.Button(top_fr, text='Quit', command=self.quit)
        quit_button.pack(side='left', padx=padx)

        # useful key bindings
<<<<<<< HEAD
        master.bind('y', up_flag)
        master.bind('n', down_flag)
        master.bind('q', question_flag)
        master.bind('t', self.toggle_source)
        master.bind('s', self.save_progress)
        master.bind('<Left>', self.prev_idx)
        master.bind('<Right>', self.next_idx)
        master.bind_all('<1>', lambda event: event.widget.focus_set())
=======
        self.master.bind('1', up_flag)
        self.master.bind('2', down_flag)
        self.master.bind('3', question_flag)
        self.master.bind('t', self.toggle_source)
        self.master.bind('s', self.save_progress)
        self.master.bind('<Left>', self.prev_idx)
        self.master.bind('<Right>', self.next_idx)
        self.master.bind_all('<1>', lambda event: event.widget.focus_set())
>>>>>>> 4243d3f2

        # build canvas
        self.fig.set_tight_layout(True)
        self.canvas = FigureCanvasTkAgg(self.fig, master=self.master)
        self.display_image()
        self.canvas.get_tk_widget().pack(side='top', fill='both', expand=1)
        self.canvas.show()
        self.master.deiconify()

        # save progress every save_delta_t minutes
        self.root.after(self.save_delta_t*60*1000, self.save_progress)

    @property
    def viewer(self):
        return self._viewer

    @property
    def coord(self):
        if self.is_new_idx:
            x, y = self.cat.ix[self.current_idx, ['x_hsc', 'y_hsc']]
            self._coord = (x, y)
            self.is_new_idx = False
            self.update_info()
        return self._coord

    def _load_cat(self, cat_fn, apply_cuts):
        self.cat = pd.read_csv(cat_fn)
        if apply_cuts:
            hp.cattools.cutter(self.cat, group_id=self.group_id, inplace=True)
        # sort by tract and patch
        self.cat.sort_values(['tract', 'patch'], inplace=True)
        self.cat.reset_index(drop=True, inplace=True)
        self.cat['candy'] = -1
        self.cat['junk'] = -1
        self.cat['ambiguous'] = -1

    def update_data_id(self):
        cols = ['tract', 'patch']
        self.tract, self.patch = self.cat.ix[self.current_idx, cols]
        if (self.tract!=self.tract_prev) or (self.patch!=self.patch_prev):
            self.data_id = dict(tract=self.tract, 
                                patch=self.patch, 
                                filter='HSC-I')
            self._viewer.set_data_id(self.data_id)
            self.tract_prev = self.tract
            self.patch_prev = self.patch
            cut = self.cat['tract']==self.tract
            cut &= self.cat['patch']==self.patch
            self.patch_cat = self.cat[cut]
            self.is_new_patch = True

    def next_idx(self, event=None):
        self.current_idx += 1
        if self.current_idx > (len(self.cat)-1):
            msg = 'Congrats, visual inspection for group '
            msg += self.group_id+' is complete!'
            w = tk.Tk()
            w.withdraw()
            tkMessageBox.showinfo('HSC-HUGs Message', msg, parent=w)
            w.destroy()
            self.quit()
        else:
            self.is_new_idx = True
            self.idx_evar.set(self.current_idx)
            self.display_image()

    def prev_idx(self, event=None):
        if self.current_idx >0:
            self.current_idx -= 1
            self.is_new_idx = True
            self.idx_evar.set(self.current_idx)
            self.display_image()

    def set_idx(self, event=None):
        self.current_idx = self.idx_evar.get()
        self.is_new_idx = True
        self.display_image()

    def show_ds9(self):
        if self.is_new_patch:
            self.viewer.ds9_display_patch(frame=1)
            self.is_new_patch = False
        self.viewer.ds9_display_cutout(self.coord, frame=2)
        self.viewer.ds9_draw_ell(self.patch_cat, frame=2)

    def display_image(self):
        self.update_data_id()
        self.ax.cla()
        self.ax.set(xticks=[], yticks=[])
        self.viewer.mpl_display_cutout(self.coord, rgb_kw=self.rgb_kw,
                                       subplots=(self.fig, self.ax))
        self.viewer.mpl_draw_ell(self.patch_cat, coord=self.coord)
        for p in self.viewer.current_axis.ax.patches:
            p.set_visible(self.ell_visible)
        for p in self.viewer.current_axis.points:
            p.set_visible(self.ell_visible)
        self.canvas.draw()

    def toggle_source(self, event=None):
        self.ell_visible = not self.ell_visible
        for p in self.viewer.current_axis.ax.patches:
            p.set_visible(self.ell_visible)
        for p in self.viewer.current_axis.points:
            p.set_visible(self.ell_visible)
        self.canvas.draw()

    def update_info(self):
        txt = 'tract: {}  -   patch: {}  -  coord: {:.5f} {:.5f}  -  '
        txt += 'r: {:.2f}  -  mu: {:.2f}  -  flag: {}'
        cols = ['ra', 'dec', 'r_circ_seg', 'mu_2_i']
        cols += ['candy', 'junk', 'ambiguous']
        info = self.cat.ix[self.current_idx, cols]
        ra, dec, r_circ, mu = info[['ra', 'dec', 'r_circ_seg', 'mu_2_i']]
        flags = info[['candy', 'junk', 'ambiguous']]
        flag = flags[flags==1]
        if len(flag)==1:
            flag = flag.index[0]
        else:
            flag = 'n/a'
        txt = txt.format(self.tract, self.patch, ra, dec, r_circ, mu, flag)
        self.status.config(state='normal')
        self.status.delete(1.0, 'end')
        self.status.insert('insert', txt)
        self.status.config(state='disabled')
        #self.status.configure(text=txt)

    def set_flag(self, flag, event=None):
        self.cat.loc[self.current_idx, flag] = 1
        others = [f for f in ['candy', 'junk', 'ambiguous'] if f!=flag]
        self.cat.loc[self.current_idx, others] = 0
        self.next_idx()

    def save_progress(self, event=None):
        self.cat.to_csv(self.out_fn, index=False)
        self.root.after(self.save_delta_t*60*1000, self.save_progress)

    def quit(self):
        self.save_progress()
        self.root.destroy()


if __name__=='__main__':
    from argparse import ArgumentParser

    parser = ArgumentParser('view candidates')
    parser.add_argument('group_id', type=str, help='group id')
    parser.add_argument('-o', '--out_fn', default=None)
    parser.add_argument('-c', '--cat_fn', default=None)
    parser.add_argument(
        '--no-cuts', dest='apply_cuts', action='store_false', default=True)
    args = parser.parse_args()

    if args.out_fn is None:
        outdir = viz_dir
        args.out_fn = 'viz-inspect-group-'+args.group_id+'.csv'
        args.out_fn = os.path.join(outdir, args.out_fn)
    
    if args.cat_fn is None:
        catdir = os.path.join(hp.io, 'run-results')
        catdir = os.path.join(catdir, 'group_'+args.group_id)
        args.cat_fn = os.path.join(catdir, 'hugs-pipe-cat.csv')

    root = tk.Tk()
    root.withdraw()
    top = tk.Toplevel(root)
    top.protocol("WM_DELETE_WINDOW", root.destroy)
    top.title('hugs-pipe viz inspect')
    gui = GUI(root, top, args.cat_fn, args.out_fn, args.group_id, 
              args.apply_cuts)
    root.mainloop()<|MERGE_RESOLUTION|>--- conflicted
+++ resolved
@@ -142,16 +142,6 @@
         quit_button.pack(side='left', padx=padx)
 
         # useful key bindings
-<<<<<<< HEAD
-        master.bind('y', up_flag)
-        master.bind('n', down_flag)
-        master.bind('q', question_flag)
-        master.bind('t', self.toggle_source)
-        master.bind('s', self.save_progress)
-        master.bind('<Left>', self.prev_idx)
-        master.bind('<Right>', self.next_idx)
-        master.bind_all('<1>', lambda event: event.widget.focus_set())
-=======
         self.master.bind('1', up_flag)
         self.master.bind('2', down_flag)
         self.master.bind('3', question_flag)
@@ -160,7 +150,6 @@
         self.master.bind('<Left>', self.prev_idx)
         self.master.bind('<Right>', self.next_idx)
         self.master.bind_all('<1>', lambda event: event.widget.focus_set())
->>>>>>> 4243d3f2
 
         # build canvas
         self.fig.set_tight_layout(True)
